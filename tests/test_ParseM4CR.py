--- conflicted
+++ resolved
@@ -1,14 +1,6 @@
-<<<<<<< HEAD
-from src.MC4R.ParseMC4R import parse_year_of_birth, parse_sex, parse_zygosity
-
-import pytest
-
-=======
 import pytest
 
 from src.MC4R.ParseMC4R import parse_date_of_diagnosis, parse_sex, parse_year_of_birth
-
->>>>>>> d682918d
 
 def test_parse_year_of_birth():
     example_yob = 2000
