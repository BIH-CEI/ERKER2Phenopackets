<<<<<<< HEAD
from src.MC4R.ParseMC4R import parse_year_of_birth, parse_sex, parse_phenotyping_date, \
parse_date_of_diagnosis
=======
>>>>>>> 1c26f315
import pytest

from src.MC4R.ParseMC4R import parse_date_of_diagnosis, parse_sex, parse_year_of_birth,\
    parse_zygosity


def test_parse_year_of_birth():
    example_yob = 2000
    expected_ret = "2000-01-01T00:00:00Z"

    assert parse_year_of_birth(example_yob) == expected_ret


def test_parse_date_of_diagnosis(): 
    example_y = 2004
    example_m = "04"
    example_d = 21
    expected_ret = "2004-04-21T00:00:00.00Z"

    assert parse_date_of_diagnosis(example_y, example_m, example_d) == expected_ret

    
@pytest.mark.parametrize(
    ('inp', 'expected'),
    (
            ('sct_248153007', 'MALE'),
            ('sct_248152002', 'FEMALE'),
            ('sct_33791000087105', 'OTHER_SEX'),
            ('sct_184115007', 'UNKNOWN_SEX'),
    )
)
def test_parse_sex(inp, expected):
<<<<<<< HEAD
    
    assert parse_sex(inp) == expected
    
def test_parse_phenotyping_date():
    example_date = "2019-04-16"
    expected_ret = "2019-04-16T00:00:00.00Z"
    
    assert parse_phenotyping_date(example_date) == expected_ret
=======
    assert parse_sex(inp) == expected


@pytest.mark.parametrize(
    ('inp', 'expected'),
    (
            ('ln_LA6705-3', 'GENO:0000136'),
            ('ln_LA6706-1', 'GENO:0000135'),
            ('ln_LA6707-9', 'GENO:0000134')

    )
)
def test_parse_zygosity(inp, expected):
    assert parse_zygosity(inp) == expected
>>>>>>> 1c26f315
<|MERGE_RESOLUTION|>--- conflicted
+++ resolved
@@ -1,12 +1,7 @@
-<<<<<<< HEAD
-from src.MC4R.ParseMC4R import parse_year_of_birth, parse_sex, parse_phenotyping_date, \
-parse_date_of_diagnosis
-=======
->>>>>>> 1c26f315
 import pytest
 
-from src.MC4R.ParseMC4R import parse_date_of_diagnosis, parse_sex, parse_year_of_birth,\
-    parse_zygosity
+from src.MC4R.ParseMC4R import parse_year_of_birth, parse_sex, parse_phenotyping_date, \
+parse_date_of_diagnosis, parse_zygosity
 
 
 def test_parse_year_of_birth():
@@ -35,17 +30,15 @@
     )
 )
 def test_parse_sex(inp, expected):
-<<<<<<< HEAD
+    assert parse_sex(inp) == expected
+
     
-    assert parse_sex(inp) == expected
     
 def test_parse_phenotyping_date():
     example_date = "2019-04-16"
     expected_ret = "2019-04-16T00:00:00.00Z"
     
     assert parse_phenotyping_date(example_date) == expected_ret
-=======
-    assert parse_sex(inp) == expected
 
 
 @pytest.mark.parametrize(
@@ -58,5 +51,4 @@
     )
 )
 def test_parse_zygosity(inp, expected):
-    assert parse_zygosity(inp) == expected
->>>>>>> 1c26f315
+    assert parse_zygosity(inp) == expected