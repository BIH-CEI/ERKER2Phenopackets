--- conflicted
+++ resolved
@@ -8,8 +8,6 @@
     assert parse_year_of_birth(example_yob) == expected_ret
 
 
-<<<<<<< HEAD
-
 def test_parse_date_of_diagnosis(): 
     example_y = 2004
     example_m = "04"
@@ -17,7 +15,8 @@
     expected_ret = "2004-04-21T00:00:00Z"
 
     assert test_parse_date_of_diagnosis(example_y, example_m, example_d) == expected_ret
-=======
+
+    
 @pytest.mark.parametrize(
     ('inp', 'expected'),
     (
@@ -29,5 +28,4 @@
 )
 def test_parse_sex(inp, expected):
     
-    assert parse_sex(inp) == expected
->>>>>>> 57667ae8
+    assert parse_sex(inp) == expected