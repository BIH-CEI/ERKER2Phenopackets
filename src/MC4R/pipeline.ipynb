--- conflicted
+++ resolved
@@ -578,38 +578,28 @@
     "df = PolarsUtils.map_col(df, map_from='sct_281053000', map_to='parsed_sex',\\\n",
     "    mapping=sex_map_erker2phenopackets)\n",
     "\n",
-<<<<<<< HEAD
     "# sct_432213005 (date of diagnosis)\n",
     "df = PolarsUtils.map_col(df, map_from='sct_432213005',\\\n",
     "    map_to='parsed_date_of_diagnosis' ,mapping=zygosity_map_erker2phenopackets)\n",
-=======
-    "# sct_432213005_y, sct_432213005_m, sct_432213005_d (date of diagnosis)\n",
-    "df = PolarsUtils.map_col(df, map_from=['sct_432213005_y', 'sct_432213005_m', 'sct_432213005_d'], map_to='parsed_date_of_diagnosis', mapping=parse_date_of_diagnosis)\n",
->>>>>>> dfad8837
+
     "\n",
     "# ln_48007_9 (zygosity)\n",
     "df = PolarsUtils.map_col(df, map_from='ln_48007_9', map_to='parsed_zygosity',\\\n",
     "    mapping=zygosity_map_erker2phenopackets)\n",
     "\n",
-<<<<<<< HEAD
+
     "# sct_439401001_orpha (diagnosis (ORPHA))\n",
-=======
-    "# diagnosis (ORPHA) mutation HGVS\n",
     "# does not require mapping\n",
     "\n",
->>>>>>> dfad8837
+
     "# ln_81290_9_1, ln_81290_9_2, ln_81290_9_3 (mutation p.HGVS)\n",
     "\n",
     "# ln_48004_6_1, ln_48004_6_2, ln_48004_6_3 (mutation c.HGVS)\n",
     "\n",
-<<<<<<< HEAD
+
     "# ln_48018_6_1, ln_48018_6_2, ln_48018_6_3 (gene HGNC)\n",
-=======
-    "# gene HGNC\n",
     "# does not require mapping\n",
-    "\n",
-    "# age of presentation\n",
->>>>>>> dfad8837
+
     "\n",
     "# sct_8116006_1, sct_8116006_2, sct_8116006_3, sct_8116006_4, sct_8116006_5 (phenotype\\\n",
     "  #classification\n",
