--- conflicted
+++ resolved
@@ -572,11 +572,8 @@
     }
    ],
    "source": [
-<<<<<<< HEAD
     "from src.MC4R.MappingDicts import phenotype_label_map_erker2phenopackets\n",
-=======
     "from src.MC4R.MappingDicts import allele_label_map_erker2phenopackets\n",
->>>>>>> 0d04ac70
     "from src.MC4R import zygosity_map_erker2phenopackets, sex_map_erker2phenopackets\n",
     "from src.MC4R.ParseMC4R import parse_date_of_diagnosis, parse_year_of_birth, \\\n",
     "parse_phenotyping_date, parse_omim\n",
