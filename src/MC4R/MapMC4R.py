import configparser
import os
from concurrent.futures import ThreadPoolExecutor
from typing import List

import polars as pl
from phenopackets import Phenopacket
<<<<<<< HEAD
from phenopackets import Individual, OntologyClass
from phenopackets import VariationDescriptor, Expression
=======
from phenopackets import GeneDescriptor
from phenopackets import Individual, OntologyClass, Disease, TimeElement
>>>>>>> a687b151

from src.utils import calc_chunk_size, split_dataframe


def map_mc4r2phenopackets(
        df: pl.DataFrame, created_by: str,
        num_threads: int = os.cpu_count(),
) -> List[Phenopacket]:
    """Maps MC4R DataFrame to List of Phenopackets.

    Maps the MC4R DataFrame to a list of Phenopackets. Each row in the DataFrame
    represents a single Phenopacket. The Phenopacket.id is the index of the row.
    Uses parallel processing to speed up the mapping.

    :param df: MC4R DataFrame
    :type df: pl.DataFrame
    :param created_by: Name of creator
    :type created_by: str
    :param num_threads: Maximum number of threads to use, defaults to the number of CPUs
    :type num_threads: int, optional
    :return: List of Phenopackets
    :rtype: List[Phenopacket]
    """
    # divide the DataFrame into chunks
    chunk_sizes = calc_chunk_size(num_chunks=num_threads, num_instances=df.height)
    chunks = split_dataframe(df=df, chunk_sizes=chunk_sizes)

    with ThreadPoolExecutor(max_workers=num_threads) as executor:
        collected_results = list(executor.map(_map_chunk, chunks))

    # Collect results from all threads into a single list
    results = [result for result_list in collected_results for result in result_list]

    return results


def _map_chunk(chunk: pl.DataFrame) -> List[Phenopacket]:
    for row in chunk.rows(named=True):
        phenopacket_id = row['record_id']

        config = configparser.ConfigParser()
        config.read('../../data/config/config.cfg')
        no_mutation = config.get('NoValue', 'mutation')
        no_phenotype = config.get('NoValue', 'phenotype')
        no_date = config.get('NoValue', 'date')
        no_omim = config.get('NoValue', 'omim')
        print(no_mutation, no_phenotype, no_date, no_omim)

        # TODO: Implement mapping
        individual = _map_individual(
            phenopacket_id=phenopacket_id,
            year_of_birth='test',
            sex='test'
        )
        print(individual)

<<<<<<< HEAD
        variation_descriptor = _map_variation_descriptor(
            variant_descriptor_id='id:A', # TODO: wait for Daniel's answer
            zygosity=row['parsed_zygosity'],
            allele_label=row['allele_label'],
            # same mutation, p=protein, c=coding DNA reference sequence
            p_hgvs=[row['ln_48005_3_1'], row['ln_48005_3_2'], row['ln_48005_3_3']],
            c_hgvs=[row['ln_48006_6_1'], row['ln_48006_6_2'], row['ln_48006_6_3']],
            ref_allele='GRCh38 (hg38)', # todo: add to config
            no_mutation=no_mutation
        )
        print(variation_descriptor)
=======
        gene_descriptor = _map_gene_descriptor(
            hgnc=row['ln_48018_6_1'],
            symbol='MC4R',  # TODO: add to config
            omims=[
                row['sct_439401001_omim_g_1'],
                row['sct_439401001_omim_g_2']
            ],
            no_omim='test' # todo: fill with config val
        )
        print(gene_descriptor)

        disease = _map_disease(
            orpha=row['sct_439401001_orpha'],
            date_of_diagnosis=row['parsed_date_of_diagnosis'],
            label='Obesity due to melanocortin 4 receptor deficiency'  # TODO: add to
            # config
        )
        print(disease)

>>>>>>> a687b151
    raise NotImplementedError
    # return []


def _map_individual(phenopacket_id: str, year_of_birth: str, sex: str) -> Individual:
    """Maps ERKER patient data to Individual block

    Phenopackets Documentation of the Individual block:
    https://phenopacket-schema.readthedocs.io/en/latest/individual.html
    ?highlight=ref%20allele#hgvs

    :param phenopacket_id: ID of the individual
    :type phenopacket_id: str
    :param year_of_birth: Year of birth of the individual
    :type year_of_birth: str
    :param sex: Sex of the individual
    :type sex: str
    :return: Individual Phenopacket block
    :rtype: Individual
    """
    individual = Individual(
        id=phenopacket_id,
        date_of_birth=year_of_birth,
        sex=sex,
        taxonomy=OntologyClass(id='NCBITaxon:9606', label='Homo sapiens')
    )

    return individual

<<<<<<< HEAD

def _map_variation_descriptor(variant_descriptor_id: str,
                              zygosity: str,
                              allele_label: str,
                              p_hgvs: List[str],
                              c_hgvs: List[str],
                              ref_allele: str,
                              no_mutation: str) -> VariationDescriptor:
    """Maps ERKER patient data to VariationDescriptor block

    p.HGVS and c.HGVS is the same mutation, p=protein, c=coding DNA reference sequence

    Phenopackets Documentation of the VariationDescriptor block:
    https://phenopacket-schema.readthedocs.io/en/latest/variant.html

    :param variant_descriptor_id: ID for the VariantDescriptor block
    :type variant_descriptor_id: str
    :param zygosity: zygosity LOINC code 
    :type zygosity: str
    :param allele_label: human-readable zygosity type
    :type allele_label: str
    :param p_hgvs: List of p.HGVS codes (protein)
    :type p_hgvs: List[str]
    :param c_hgvs: List of c.HGVS codes (coding DNA reference sequence)
    :type c_hgvs: List[str]
    :param ref_allele: the corresponding reference allele, e.g.: hg38
    :type ref_allele: str
    :return: VariationDescriptor block
    :rtype: VariationDescriptor
    """
    # filter hgvs lists to avoid null vals
    p_hgvs = [p_hgvs[i] for i in range(len(p_hgvs)) if not p_hgvs[i] == no_mutation]
    c_hgvs = [c_hgvs[i] for i in range(len(c_hgvs)) if not c_hgvs[i] == no_mutation]
    hgvs = p_hgvs + c_hgvs

    # create new expression for each hgvs code
    expressions = list(
        map(
            lambda hgvs_element: Expression(syntax='hgvs', value=hgvs_element),
            hgvs
        )
    )

    allelic_state = OntologyClass(
        id=zygosity,
        label=allele_label
    )
    variation_descriptor = VariationDescriptor(
        id=variant_descriptor_id,
        expressions=expressions,
        allelic_state=allelic_state,
        vrs_ref_allele_seq=ref_allele,
    )
    return variation_descriptor
=======
  
def _map_gene_descriptor(hgnc: str, symbol: str, omims: List[str], no_omim: str) -> \
        GeneDescriptor:
    """Maps ERKER gene data to GeneDescriptor block

    Phenopackets Documentation of the GeneDescriptor block:
    https://phenopacket-schema.readthedocs.io/en/latest/gene.html?highlight
    =GeneDescriptor

    :param hgnc: the HGNC gene code of the patient
    :type hgnc: str
    :param omims: List of OMIM codes
    :type omims: List[str]
    :param no_omim: symbol for missing omim
    :type no_omim: str
    :return: GeneDescriptor Phenopackets block
    :rtype: GeneDescriptor
    """
    omims = [omim for omim in omims if not omim == no_omim]  # filter out null vals

    if omims:  # omims not empty
        gene_descriptor = GeneDescriptor(
            value_id=hgnc,
            symbold=symbol,
            alternateIds=omims
        )
    else:  # omims empty
        gene_descriptor = GeneDescriptor(
            value_id=hgnc,
            symbold=symbol,
        )

    return gene_descriptor

  
def _map_disease(
        orpha: str,
        date_of_diagnosis: str,
        label: str) -> Disease:
    """Maps ERKER patient data to Disease block

    Phenopackets Documentation of the Disease block:
    https://phenopacket-schema.readthedocs.io/en/latest/disease.html#rstdisease

    :param orpha: Orpha code encoding rare disease
    :type orpha: str
    :param date_of_diagnosis: Date of diagnosis
    :type date_of_diagnosis: str
    :param label: human-readable class name
    :type label: str
    :return: Disease Phenopackets block
    """
    term = OntologyClass(
        id=orpha,
        label=label
    )
    onset = TimeElement(
        timestamp=date_of_diagnosis,
    )
    disease = Disease(
        term=term,
        onset=onset,
    )

    return disease
>>>>>>> a687b151
<|MERGE_RESOLUTION|>--- conflicted
+++ resolved
@@ -5,13 +5,9 @@
 
 import polars as pl
 from phenopackets import Phenopacket
-<<<<<<< HEAD
-from phenopackets import Individual, OntologyClass
 from phenopackets import VariationDescriptor, Expression
-=======
 from phenopackets import GeneDescriptor
 from phenopackets import Individual, OntologyClass, Disease, TimeElement
->>>>>>> a687b151
 
 from src.utils import calc_chunk_size, split_dataframe
 
@@ -68,7 +64,6 @@
         )
         print(individual)
 
-<<<<<<< HEAD
         variation_descriptor = _map_variation_descriptor(
             variant_descriptor_id='id:A', # TODO: wait for Daniel's answer
             zygosity=row['parsed_zygosity'],
@@ -80,7 +75,7 @@
             no_mutation=no_mutation
         )
         print(variation_descriptor)
-=======
+
         gene_descriptor = _map_gene_descriptor(
             hgnc=row['ln_48018_6_1'],
             symbol='MC4R',  # TODO: add to config
@@ -100,7 +95,6 @@
         )
         print(disease)
 
->>>>>>> a687b151
     raise NotImplementedError
     # return []
 
@@ -130,8 +124,7 @@
 
     return individual
 
-<<<<<<< HEAD
-
+  
 def _map_variation_descriptor(variant_descriptor_id: str,
                               zygosity: str,
                               allele_label: str,
@@ -185,7 +178,7 @@
         vrs_ref_allele_seq=ref_allele,
     )
     return variation_descriptor
-=======
+  
   
 def _map_gene_descriptor(hgnc: str, symbol: str, omims: List[str], no_omim: str) -> \
         GeneDescriptor:
@@ -250,5 +243,4 @@
         onset=onset,
     )
 
-    return disease
->>>>>>> a687b151
+    return disease