--- conflicted
+++ resolved
@@ -5,14 +5,10 @@
 
 import polars as pl
 from phenopackets import Phenopacket
-<<<<<<< HEAD
-from phenopackets import Individual, OntologyClass
-from phenopackets import TimeElement, PhenotypicFeature
-=======
+from phenopackets import PhenotypicFeature
 from phenopackets import VariationDescriptor, Expression
 from phenopackets import GeneDescriptor
 from phenopackets import Individual, OntologyClass, Disease, TimeElement
->>>>>>> 0d04ac70
 
 from src.utils import calc_chunk_size, split_dataframe
 
@@ -69,7 +65,6 @@
         )
         print(individual)
 
-<<<<<<< HEAD
         phenotypic_features = _map_phenotypic_features(
             hpos=[
                 row['sct_8116006_1'], row['sct_8116006_2'],
@@ -90,7 +85,7 @@
             no_date='test'  # todo: add config
         )
         print(phenotypic_features)
-=======
+
         variation_descriptor = _map_variation_descriptor(
             variant_descriptor_id='id:A', # TODO: wait for Daniel's answer
             zygosity=row['parsed_zygosity'],
@@ -122,7 +117,6 @@
         )
         print(disease)
 
->>>>>>> 0d04ac70
     raise NotImplementedError
     # return []
 
@@ -152,8 +146,7 @@
 
     return individual
 
-<<<<<<< HEAD
-
+  
 def _map_phenotypic_feature(
         hpo: str, onset: str, label: str = None) -> PhenotypicFeature:
     """Maps ERKER patient data to PhenotypicFeature block
@@ -227,7 +220,7 @@
     )
 
     return phenotypic_features
-=======
+  
   
 def _map_variation_descriptor(variant_descriptor_id: str,
                               zygosity: str,
@@ -347,5 +340,4 @@
         onset=onset,
     )
 
-    return disease
->>>>>>> 0d04ac70
+    return disease