<<<<<<< HEAD
from . import sex_map_erker2phenopackets, zygosity_map_erker2phenopackets
=======
from . import sex_map_erker2phenopackets
>>>>>>> d682918d


# 1. method definition
# 2. doc (with examples)
#   a. Title
#   b. description
#   c. parameter & return
#   d. if applicable: examples
# 3. tests
# 4. implement
# 5. activate tests


def parse_year_of_birth(year_of_birth: int) -> str:
    """Parses a patient's year of birth to ISO8601 UTC timestamp \
    (Required by Phenopackets)

    By the Phenopackets documentation it is required to store the date of birth of a 
    subject in a ISO8601 UTC timestamp.

    Could be:
    * “2018-03-01T00:00:00Z” for someone born on an unknown day in March 2018
    * “2018-01-01T00:00:00Z” for someone born on an unknown day in 2018
    * empty if unknown/ not stated.

    Example:
    parse_year_of_birth(2002)
    >>> “2002-01-01T00:00:00Z”
    
    Link to Phenopackets documentation, where requirement is defined:
    https://phenopacket-schema.readthedocs.io/en/latest/individual.html

    :param year_of_birth: The year of birth as an integer
    :type year_of_birth: int
    :return: Year of birth formatted as ISO8601 UTC timestamp
    :rtype: str
    :raises: ValueError: if year_of_birth is not within 1900 and 2023
    """
    if year_of_birth < 1900 or year_of_birth > 2023:
        raise ValueError(f'year_of_birth has to be within 1900 and 2023,'
                         f'but was {year_of_birth}')
    return f'{year_of_birth}-01-01T00:00:00Z'
<<<<<<< HEAD
=======


def parse_date_of_diagnosis(year: str, month: str, day: str) -> str:
    """Parses a patient's date of diagnosis from ERKER to a Phenopackets Age block

    By the Phenopackets documentation Version 2 the onset of a disease i.e. the time of
    diagnosis can be saved as a TimeElement (Age, Timestamp, TimeInterval). In our data\
    the Timestamp is used.

    Could be: 
    * "2021-06-02T00:00:00.00Z" for someone diagnosed on June 2nd 2021
    * empty if unknown / not stated 

    Example: 
    parse_date_of_diagnosis(2018-04-21): 
    >>> "2018-04-21T00:00:00.00Z"

    Link to Phenopackets documentation, where requirement is defined:
    https://phenopacket-schema.readthedocs.io/en/latest/disease.html 

    :param year: The year of diagnosis of a patient.
    :type year: str
    :param month: The month of diagnosis of a patient in the given year.
    :type month: str
    :param day: The day of diagnosis of a patient in the given year and month.
    :type day: str
    :return: An Age Phenopackets block representing the age of diagnosis of the patient
    :raises ValueError: If the age of diagnosis is not known
    """
    year = int(year)
    month = int(month)
    day = int(day)

    if year < 1900 or year > 2025 or month < 1 or month > 12 or day < 1 or day > 31:
        raise ValueError(f'Date of diagnosis is not valid: year={year}, month={month},\
                          day={day}')

    formatted_date = f'{year:04d}-{int(month):02d}-{day:02d}T00:00:00.00Z'

    return formatted_date
>>>>>>> d682918d


def parse_sex(sex: str) -> str:
    """Parses the sex (SNOMED) of a patient entry from ERKER to a Phenopackets sex code.

    :param sex: The sex of the patient.
    :type sex: str
    :return: A string code representing the sex of the patient.
    :raises: Value Error: If the sex string is not a valid SNOMED code

    Could be: 
    'sct_248152002': 'FEMALE',
    'sct_248153007': 'MALE',
    'sct_184115007': 'UNKNOWN_SEX',
    'sct_33791000087105': 'OTHER_SEX',

    Example:
    parse_sex(sct_248152002):
    >>> 'FEMALE'

    Link to Phenopackets documentation, where requirement is defined:
    https://phenopacket-schema.readthedocs.io/en/latest/sex.html 
    """

    if sex in sex_map_erker2phenopackets:
        return sex_map_erker2phenopackets[sex]
    else:
<<<<<<< HEAD
        raise ValueError(f'Unknown sex zygosity {sex}')


def parse_zygosity(zygosity):
    """
    Parses the zygosity (LOINC) of a patient entry from ERKER to a Phenopackets
    Zygosity code.

    Could be: 
    'ln_LA6705-3' : 'GENO:0000136'
    'ln_LA6706-1': 'GENO:0000135'
    'ln_LA6707-9' : 'GENO:0000134'

    Example:
    parse_zygosity(ln_LA6705-3):
    >>> 'GENO:0000136'

    Link to Phenopackets documentation, where requirement is defined:
    https://phenopacket-schema.readthedocs.io/en/latest/variant.html#rstvariant 

    :param zygosity: The zygosity of the patient's genetic record.
    :type sex: str
    :return: A string code representing the zygosity of the patient.
    :raises: Value Error: If the zygosity string is not a valid LOINC code
    """
    if zygosity in zygosity_map_erker2phenopackets:
        return zygosity_map_erker2phenopackets[zygosity]
    else:
        raise ValueError(f'Unknown zygosity {zygosity}')
=======
        raise ValueError(f'Unknown sex zygosity {sex}')
>>>>>>> d682918d
<|MERGE_RESOLUTION|>--- conflicted
+++ resolved
@@ -1,8 +1,4 @@
-<<<<<<< HEAD
 from . import sex_map_erker2phenopackets, zygosity_map_erker2phenopackets
-=======
-from . import sex_map_erker2phenopackets
->>>>>>> d682918d
 
 
 # 1. method definition
@@ -45,8 +41,6 @@
         raise ValueError(f'year_of_birth has to be within 1900 and 2023,'
                          f'but was {year_of_birth}')
     return f'{year_of_birth}-01-01T00:00:00Z'
-<<<<<<< HEAD
-=======
 
 
 def parse_date_of_diagnosis(year: str, month: str, day: str) -> str:
@@ -87,7 +81,6 @@
     formatted_date = f'{year:04d}-{int(month):02d}-{day:02d}T00:00:00.00Z'
 
     return formatted_date
->>>>>>> d682918d
 
 
 def parse_sex(sex: str) -> str:
@@ -115,7 +108,6 @@
     if sex in sex_map_erker2phenopackets:
         return sex_map_erker2phenopackets[sex]
     else:
-<<<<<<< HEAD
         raise ValueError(f'Unknown sex zygosity {sex}')
 
 
@@ -144,7 +136,4 @@
     if zygosity in zygosity_map_erker2phenopackets:
         return zygosity_map_erker2phenopackets[zygosity]
     else:
-        raise ValueError(f'Unknown zygosity {zygosity}')
-=======
-        raise ValueError(f'Unknown sex zygosity {sex}')
->>>>>>> d682918d
+        raise ValueError(f'Unknown zygosity {zygosity}')