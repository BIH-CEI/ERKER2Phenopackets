from . import sex_map_erker2phenopackets
# 1. method definition
# 2. doc (with examples)
#   a. Title
#   b. description
#   c. parameter & return
#   d. if applicable: examples
# 3. tests
# 4. implement
# 5. activate tests


def parse_year_of_birth(year_of_birth: int) -> str:
    """Parses a patient's year of birth to ISO8601 UTC timestamp \
    (Required by Phenopackets)

    By the Phenopackets documentation it is required to store the date of birth of a 
    subject in a ISO8601 UTC timestamp.

    Could be:
    * “2018-03-01T00:00:00Z” for someone born on an unknown day in March 2018
    * “2018-01-01T00:00:00Z” for someone born on an unknown day in 2018
    * empty if unknown/ not stated.

    Example:
    parse_year_of_birth(2002)
    >>> “2002-01-01T00:00:00Z”
    
    Link to Phenopackets documentation, where requirement is defined:
    https://phenopacket-schema.readthedocs.io/en/latest/individual.html

    :param year_of_birth: The year of birth as an integer
    :type year_of_birth: int
    :return: Year of birth formatted as ISO8601 UTC timestamp
    :rtype: str
    :raises: ValueError: if year_of_birth is not within 1900 and 2023
    """
    if year_of_birth < 1900 or year_of_birth > 2023:
        raise ValueError(f'year_of_birth has to be within 1900 and 2023,'
        f'but was {year_of_birth}')
    return f'{year_of_birth}-01-01T00:00:00Z'
    


<<<<<<< HEAD

def parse_date_of_diagnosis(year: str, month: str, day: str) -> int:
    """Parses a patient's date of diagnosis from ERKER to a Phenopackets Age block

    By the Phenopackets documentation Version 2 the onset of a disease i.e. the time of
    diagnosis can be saved as a TimeElement (Age, Timestamp, TimeInterval). In our data\
    the Timestamp is used.

    Could be: 
    * "2021-06-02T00:00:00.00Z" for someone diagnosed on June 2nd 2021
    * empty if unknown / not stated 

    Example: 
    parse_date_of_diagnosis(2018-04-21): 
    >>> "2018-04-21T00:00:00.00Z"

    Link to Phenopackets documentation, where requirement is defined:
    https://phenopacket-schema.readthedocs.io/en/latest/disease.html 

    :param year: The year of diagnosis of a patient.
    :type year: str
    :param month: The month of diagnosis of a patient in the given year.
    :type month: str
    :param day: The day of diagnosis of a patient in the given year and month.
    :type day: str
    :return: An Age Phenopackets block representing the age of diagnosis of the patient
    :raises ValueError: If the age of diagnosis is not known
    """

    if year < 1900 or year > 2025 or month < 1 or month > 12 or day < 1 or day > 31: 
        raise ValueError(f'Date of diagnosis is not valid: year={year}, month={month},\
                          day={day}')
    
        formatted_date = f'{year:04d}-{int(month):02d}-{day:02d}-01T00:00:00.00Z'
    
        return formatted_date
=======
def parse_sex(sex: str) -> str:
    """Parses the sex (SNOMED) of a patient entry from ERKER to a Phenopackets sex code.

    :param sex: The sex of the patient.
    :type sex: str
    :return: A string code representing the sex of the patient.
    :raises: Value Error: If the sex string is not a valid SNOMED code

    Could be: 
    'sct_248152002': 'FEMALE',
    'sct_248153007': 'MALE',
    'sct_184115007': 'UNKNOWN_SEX',
    'sct_33791000087105': 'OTHER_SEX',

    Example:
    parse_sex(sct_248152002):
    >>> 'FEMALE'

    Link to Phenopackets documentation, where requirement is defined:
    https://phenopacket-schema.readthedocs.io/en/latest/sex.html 
    """

    if sex in sex_map_erker2phenopackets:
        return sex_map_erker2phenopackets[sex]
    else:
        raise ValueError(f'Unknown sex zygosity {sex}')
>>>>>>> 57667ae8
    <|MERGE_RESOLUTION|>--- conflicted
+++ resolved
@@ -42,8 +42,6 @@
     
 
 
-<<<<<<< HEAD
-
 def parse_date_of_diagnosis(year: str, month: str, day: str) -> int:
     """Parses a patient's date of diagnosis from ERKER to a Phenopackets Age block
 
@@ -79,7 +77,8 @@
         formatted_date = f'{year:04d}-{int(month):02d}-{day:02d}-01T00:00:00.00Z'
     
         return formatted_date
-=======
+
+    
 def parse_sex(sex: str) -> str:
     """Parses the sex (SNOMED) of a patient entry from ERKER to a Phenopackets sex code.
 
@@ -106,5 +105,4 @@
         return sex_map_erker2phenopackets[sex]
     else:
         raise ValueError(f'Unknown sex zygosity {sex}')
->>>>>>> 57667ae8
     