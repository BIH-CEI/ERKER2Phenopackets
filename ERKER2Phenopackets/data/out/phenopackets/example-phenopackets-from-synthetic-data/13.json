{
  "id": "13",
  "subject": {
    "id": "13",
    "dateOfBirth": "1997-01-01T00:00:00Z",
    "sex": "FEMALE",
    "taxonomy": {
      "id": "NCBITaxon:9606",
      "label": "Homo sapiens"
    }
  },
  "phenotypicFeatures": [
    {
      "type": {
        "id": "HP:0001513",
        "label": "Obesity"
      },
      "excluded": true,
      "onset": {
        "timestamp": "1998-01-14T00:00:00Z"
      }
    },
    {
      "type": {
        "id": "HP:0001507",
        "label": "Growth abnormality"
      },
      "excluded": true,
      "onset": {
        "timestamp": "2007-04-15T00:00:00Z"
      }
    },
    {
      "type": {
        "id": "HP:0025500",
        "label": "Class II obesity"
      },
      "excluded": true,
      "onset": {
        "timestamp": "2001-01-13T00:00:00Z"
      }
    },
    {
      "type": {
        "id": "HP:0001507",
        "label": "Growth abnormality"
      },
      "onset": {
        "timestamp": "2005-01-19T00:00:00Z"
      }
    }
  ],
  "interpretations": [
    {
<<<<<<< HEAD
      "id": "186abf79-3ec8-4436-b376-732d47db6f4a",
=======
      "id": "06af62d5-c7ad-4f98-94f7-35f64e6334f9",
>>>>>>> d7fb039d
      "diagnosis": {
        "disease": {
          "id": "ORPHA:71529",
          "label": "Obesity due to melanocortin 4 receptor deficiency"
        },
        "genomicInterpretations": [
          {
            "subjectOrBiosampleId": "13",
            "interpretationStatus": "CONTRIBUTORY",
            "variantInterpretation": {
              "variationDescriptor": {
                "id": "id:A, id:B, id:C",
                "expressions": [
                  {
                    "syntax": "hgvs",
                    "value": "NM_005912.3:c.307G>A"
                  }
                ],
                "allelicState": {
                  "id": "GENO:0000135",
                  "label": "heterozygous"
                }
              }
            }
          }
        ]
      }
    }
  ],
  "metaData": {
    "created": "2023-09-27T00:00:00Z",
<<<<<<< HEAD
    "createdBy": "P. Robinson, MD, D. Danis, PhD, A. Graefe, F. Rehburg",
=======
    "createdBy": "A. Graefe, F. Rehburg",
>>>>>>> d7fb039d
    "resources": [
      {
        "id": "HP",
        "name": "Human Phenotype Ontology",
        "url": "http://www.human-phenotype-ontology.org",
        "version": "2023-06-06",
        "namespacePrefix": "HP",
        "iriPrefix": "http://purl.obolibrary.org/obo/HP_"
      },
      {
        "id": "OMIM",
        "name": "Online Mendelian Inheritance in Man",
        "url": "https://www.omim.org/",
        "version": "2023-09-08",
        "namespacePrefix": "OMIM",
        "iriPrefix": "https://www.omim.org/"
      },
      {
        "id": "ORPHA",
        "name": "Orphanet Rare Disease Ontology",
        "url": "https://www.orpha.net/",
        "version": "2023-09-10",
        "namespacePrefix": "ORPHA",
        "iriPrefix": "https://registry.identifiers.org/registry/orphanet.ordo"
      },
      {
        "id": "NCBITaxon",
        "name": "National Center for Biotechnology Information Taxonomy",
        "url": "https://www.ncbi.nlm.nih.gov/taxonomy",
        "version": "2023-02-21",
        "namespacePrefix": "NCBITaxon",
        "iriPrefix": "http://purl.obolibrary.org/obo/NCBITaxon_"
      },
      {
        "id": "LOINC",
        "name": "Logical Observation Identifiers Names and Codes",
        "url": "https://loinc.org/",
        "version": "2023-08-15",
        "namespacePrefix": "LOINC",
        "iriPrefix": "https://loinc.org/"
      },
      {
        "id": "HGNC",
        "name": "HUGO Gene Nomenclature Committee",
        "url": "https://www.genenames.org/",
        "version": "2023-09-10",
        "namespacePrefix": "HGNC",
        "iriPrefix": "https://www.genenames.org/data/gene-symbol-report/#!/hgnc_id/"
      },
      {
        "id": "GENO",
        "name": "Gene Ontology",
        "url": "https://geneontology.org/",
        "version": "2023-07-27",
        "namespacePrefix": "GENO",
        "iriPrefix": "http://purl.obolibrary.org/obo/GENO_"
      }
    ],
    "phenopacketSchemaVersion": "2.0.2"
  }
}<|MERGE_RESOLUTION|>--- conflicted
+++ resolved
@@ -52,11 +52,7 @@
   ],
   "interpretations": [
     {
-<<<<<<< HEAD
-      "id": "186abf79-3ec8-4436-b376-732d47db6f4a",
-=======
       "id": "06af62d5-c7ad-4f98-94f7-35f64e6334f9",
->>>>>>> d7fb039d
       "diagnosis": {
         "disease": {
           "id": "ORPHA:71529",
@@ -88,11 +84,7 @@
   ],
   "metaData": {
     "created": "2023-09-27T00:00:00Z",
-<<<<<<< HEAD
-    "createdBy": "P. Robinson, MD, D. Danis, PhD, A. Graefe, F. Rehburg",
-=======
     "createdBy": "A. Graefe, F. Rehburg",
->>>>>>> d7fb039d
     "resources": [
       {
         "id": "HP",
