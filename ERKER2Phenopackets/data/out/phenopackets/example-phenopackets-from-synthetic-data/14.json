--- conflicted
+++ resolved
@@ -41,11 +41,7 @@
   ],
   "interpretations": [
     {
-<<<<<<< HEAD
-      "id": "6eebc4ae-e4a1-4a05-977c-ff4c77b5d98e",
-=======
       "id": "a969f305-47c4-4cd7-9f4c-9fbea14a0ce3",
->>>>>>> d7fb039d
       "diagnosis": {
         "disease": {
           "id": "ORPHA:71529",
@@ -77,11 +73,7 @@
   ],
   "metaData": {
     "created": "2023-09-27T00:00:00Z",
-<<<<<<< HEAD
-    "createdBy": "P. Robinson, MD, D. Danis, PhD, A. Graefe, F. Rehburg",
-=======
     "createdBy": "A. Graefe, F. Rehburg",
->>>>>>> d7fb039d
     "resources": [
       {
         "id": "HP",
