--- conflicted
+++ resolved
@@ -32,11 +32,7 @@
   ],
   "interpretations": [
     {
-<<<<<<< HEAD
-      "id": "59b4ce1e-da64-44ea-b96e-346602cc8571",
-=======
       "id": "d9542219-6df5-4359-a882-524709da508e",
->>>>>>> d7fb039d
       "diagnosis": {
         "disease": {
           "id": "ORPHA:71529",
@@ -76,11 +72,7 @@
   ],
   "metaData": {
     "created": "2023-09-27T00:00:00Z",
-<<<<<<< HEAD
-    "createdBy": "P. Robinson, MD, D. Danis, PhD, A. Graefe, F. Rehburg",
-=======
     "createdBy": "A. Graefe, F. Rehburg",
->>>>>>> d7fb039d
     "resources": [
       {
         "id": "HP",
