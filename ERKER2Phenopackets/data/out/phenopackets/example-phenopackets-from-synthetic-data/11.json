{
  "id": "11",
  "subject": {
    "id": "11",
    "dateOfBirth": "1999-01-01T00:00:00Z",
    "sex": "MALE",
    "taxonomy": {
      "id": "NCBITaxon:9606",
      "label": "Homo sapiens"
    }
  },
  "phenotypicFeatures": [
    {
      "type": {
        "id": "HP:0001513",
        "label": "Obesity"
      },
      "excluded": true,
      "onset": {
        "timestamp": "2004-11-10T00:00:00Z"
      }
    },
    {
      "type": {
        "id": "HP:0001513",
        "label": "Obesity"
      },
      "excluded": true,
      "onset": {
        "timestamp": "1989-10-21T00:00:00Z"
      }
    },
    {
      "type": {
        "id": "HP:0001507",
        "label": "Growth abnormality"
      },
      "onset": {
        "timestamp": "1995-12-07T00:00:00Z"
      }
    },
    {
      "type": {
        "id": "HP:0001507",
        "label": "Growth abnormality"
      },
      "onset": {
        "timestamp": "2020-05-11T00:00:00Z"
      }
    }
  ],
  "interpretations": [
    {
<<<<<<< HEAD
      "id": "34e83b1a-3dc2-4f23-b228-a010d5c84ab5",
=======
      "id": "dc8eb8c3-6978-433f-a5a2-76064b4634d8",
>>>>>>> d7fb039d
      "diagnosis": {
        "disease": {
          "id": "ORPHA:71529",
          "label": "Obesity due to melanocortin 4 receptor deficiency"
        },
        "genomicInterpretations": [
          {
            "subjectOrBiosampleId": "11",
            "interpretationStatus": "CONTRIBUTORY",
            "variantInterpretation": {
              "variationDescriptor": {
                "id": "id:A, id:B, id:C",
                "expressions": [
                  {
                    "syntax": "hgvs",
                    "value": "NP_005903.2:p.Val103Ile"
                  },
                  {
                    "syntax": "hgvs",
                    "value": "NM_005912.3:c.307G>A"
                  }
                ],
                "allelicState": {
                  "id": "GENO:0000135",
                  "label": "heterozygous"
                }
              }
            }
          }
        ]
      }
    }
  ],
  "metaData": {
    "created": "2023-09-27T00:00:00Z",
<<<<<<< HEAD
    "createdBy": "P. Robinson, MD, D. Danis, PhD, A. Graefe, F. Rehburg",
=======
    "createdBy": "A. Graefe, F. Rehburg",
>>>>>>> d7fb039d
    "resources": [
      {
        "id": "HP",
        "name": "Human Phenotype Ontology",
        "url": "http://www.human-phenotype-ontology.org",
        "version": "2023-06-06",
        "namespacePrefix": "HP",
        "iriPrefix": "http://purl.obolibrary.org/obo/HP_"
      },
      {
        "id": "OMIM",
        "name": "Online Mendelian Inheritance in Man",
        "url": "https://www.omim.org/",
        "version": "2023-09-08",
        "namespacePrefix": "OMIM",
        "iriPrefix": "https://www.omim.org/"
      },
      {
        "id": "ORPHA",
        "name": "Orphanet Rare Disease Ontology",
        "url": "https://www.orpha.net/",
        "version": "2023-09-10",
        "namespacePrefix": "ORPHA",
        "iriPrefix": "https://registry.identifiers.org/registry/orphanet.ordo"
      },
      {
        "id": "NCBITaxon",
        "name": "National Center for Biotechnology Information Taxonomy",
        "url": "https://www.ncbi.nlm.nih.gov/taxonomy",
        "version": "2023-02-21",
        "namespacePrefix": "NCBITaxon",
        "iriPrefix": "http://purl.obolibrary.org/obo/NCBITaxon_"
      },
      {
        "id": "LOINC",
        "name": "Logical Observation Identifiers Names and Codes",
        "url": "https://loinc.org/",
        "version": "2023-08-15",
        "namespacePrefix": "LOINC",
        "iriPrefix": "https://loinc.org/"
      },
      {
        "id": "HGNC",
        "name": "HUGO Gene Nomenclature Committee",
        "url": "https://www.genenames.org/",
        "version": "2023-09-10",
        "namespacePrefix": "HGNC",
        "iriPrefix": "https://www.genenames.org/data/gene-symbol-report/#!/hgnc_id/"
      },
      {
        "id": "GENO",
        "name": "Gene Ontology",
        "url": "https://geneontology.org/",
        "version": "2023-07-27",
        "namespacePrefix": "GENO",
        "iriPrefix": "http://purl.obolibrary.org/obo/GENO_"
      }
    ],
    "phenopacketSchemaVersion": "2.0.2"
  }
}<|MERGE_RESOLUTION|>--- conflicted
+++ resolved
@@ -51,11 +51,7 @@
   ],
   "interpretations": [
     {
-<<<<<<< HEAD
-      "id": "34e83b1a-3dc2-4f23-b228-a010d5c84ab5",
-=======
       "id": "dc8eb8c3-6978-433f-a5a2-76064b4634d8",
->>>>>>> d7fb039d
       "diagnosis": {
         "disease": {
           "id": "ORPHA:71529",
@@ -91,11 +87,7 @@
   ],
   "metaData": {
     "created": "2023-09-27T00:00:00Z",
-<<<<<<< HEAD
-    "createdBy": "P. Robinson, MD, D. Danis, PhD, A. Graefe, F. Rehburg",
-=======
     "createdBy": "A. Graefe, F. Rehburg",
->>>>>>> d7fb039d
     "resources": [
       {
         "id": "HP",
