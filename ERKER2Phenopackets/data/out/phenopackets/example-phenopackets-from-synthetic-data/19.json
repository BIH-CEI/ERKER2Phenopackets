{
  "id": "19",
  "subject": {
    "id": "19",
    "dateOfBirth": "2000-01-01T00:00:00Z",
    "sex": "FEMALE",
    "taxonomy": {
      "id": "NCBITaxon:9606",
      "label": "Homo sapiens"
    }
  },
  "phenotypicFeatures": [
    {
      "type": {
        "id": "HP:0001513",
        "label": "Obesity"
      },
      "excluded": true,
      "onset": {
        "timestamp": "2010-03-31T00:00:00Z"
      }
    },
    {
      "type": {
        "id": "HP:0001507",
        "label": "Growth abnormality"
      },
      "excluded": true,
      "onset": {
        "timestamp": "1997-10-11T00:00:00Z"
      }
    }
  ],
  "interpretations": [
    {
<<<<<<< HEAD
      "id": "b9ba51a5-23a8-48a2-a46a-6466321dc447",
=======
      "id": "caf8e63a-7704-4c7c-bccc-ff0313d0a546",
>>>>>>> d7fb039d
      "diagnosis": {
        "disease": {
          "id": "ORPHA:71529",
          "label": "Obesity due to melanocortin 4 receptor deficiency"
        },
        "genomicInterpretations": [
          {
            "subjectOrBiosampleId": "19",
            "interpretationStatus": "CONTRIBUTORY",
            "variantInterpretation": {
              "variationDescriptor": {
                "id": "id:A, id:B, id:C",
                "expressions": [
                  {
                    "syntax": "hgvs",
                    "value": "NP_005903.2:p.Val103Ile"
                  }
                ],
                "allelicState": {
                  "id": "GENO:0000135",
                  "label": "heterozygous"
                }
              }
            }
          }
        ]
      }
    }
  ],
  "metaData": {
    "created": "2023-09-27T00:00:00Z",
<<<<<<< HEAD
    "createdBy": "P. Robinson, MD, D. Danis, PhD, A. Graefe, F. Rehburg",
=======
    "createdBy": "A. Graefe, F. Rehburg",
>>>>>>> d7fb039d
    "resources": [
      {
        "id": "HP",
        "name": "Human Phenotype Ontology",
        "url": "http://www.human-phenotype-ontology.org",
        "version": "2023-06-06",
        "namespacePrefix": "HP",
        "iriPrefix": "http://purl.obolibrary.org/obo/HP_"
      },
      {
        "id": "OMIM",
        "name": "Online Mendelian Inheritance in Man",
        "url": "https://www.omim.org/",
        "version": "2023-09-08",
        "namespacePrefix": "OMIM",
        "iriPrefix": "https://www.omim.org/"
      },
      {
        "id": "ORPHA",
        "name": "Orphanet Rare Disease Ontology",
        "url": "https://www.orpha.net/",
        "version": "2023-09-10",
        "namespacePrefix": "ORPHA",
        "iriPrefix": "https://registry.identifiers.org/registry/orphanet.ordo"
      },
      {
        "id": "NCBITaxon",
        "name": "National Center for Biotechnology Information Taxonomy",
        "url": "https://www.ncbi.nlm.nih.gov/taxonomy",
        "version": "2023-02-21",
        "namespacePrefix": "NCBITaxon",
        "iriPrefix": "http://purl.obolibrary.org/obo/NCBITaxon_"
      },
      {
        "id": "LOINC",
        "name": "Logical Observation Identifiers Names and Codes",
        "url": "https://loinc.org/",
        "version": "2023-08-15",
        "namespacePrefix": "LOINC",
        "iriPrefix": "https://loinc.org/"
      },
      {
        "id": "HGNC",
        "name": "HUGO Gene Nomenclature Committee",
        "url": "https://www.genenames.org/",
        "version": "2023-09-10",
        "namespacePrefix": "HGNC",
        "iriPrefix": "https://www.genenames.org/data/gene-symbol-report/#!/hgnc_id/"
      },
      {
        "id": "GENO",
        "name": "Gene Ontology",
        "url": "https://geneontology.org/",
        "version": "2023-07-27",
        "namespacePrefix": "GENO",
        "iriPrefix": "http://purl.obolibrary.org/obo/GENO_"
      }
    ],
    "phenopacketSchemaVersion": "2.0.2"
  }
}<|MERGE_RESOLUTION|>--- conflicted
+++ resolved
@@ -33,11 +33,7 @@
   ],
   "interpretations": [
     {
-<<<<<<< HEAD
-      "id": "b9ba51a5-23a8-48a2-a46a-6466321dc447",
-=======
       "id": "caf8e63a-7704-4c7c-bccc-ff0313d0a546",
->>>>>>> d7fb039d
       "diagnosis": {
         "disease": {
           "id": "ORPHA:71529",
@@ -69,11 +65,7 @@
   ],
   "metaData": {
     "created": "2023-09-27T00:00:00Z",
-<<<<<<< HEAD
-    "createdBy": "P. Robinson, MD, D. Danis, PhD, A. Graefe, F. Rehburg",
-=======
     "createdBy": "A. Graefe, F. Rehburg",
->>>>>>> d7fb039d
     "resources": [
       {
         "id": "HP",
