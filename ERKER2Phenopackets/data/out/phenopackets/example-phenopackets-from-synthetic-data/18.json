{
  "id": "18",
  "subject": {
    "id": "18",
    "dateOfBirth": "1999-01-01T00:00:00Z",
    "sex": "MALE",
    "taxonomy": {
      "id": "NCBITaxon:9606",
      "label": "Homo sapiens"
    }
  },
  "phenotypicFeatures": [
    {
      "type": {
        "id": "HP:0001513",
        "label": "Obesity"
      },
      "excluded": true,
      "onset": {
        "timestamp": "1993-05-25T00:00:00Z"
      }
    },
    {
      "type": {
        "id": "HP:0001507",
        "label": "Growth abnormality"
      },
      "onset": {
        "timestamp": "2008-06-01T00:00:00Z"
      }
    }
  ],
  "interpretations": [
    {
<<<<<<< HEAD
      "id": "cfef465c-a808-4e15-90eb-247ddd115f8d",
=======
      "id": "b534fa01-f19d-437d-96d9-d2918d7a5ba4",
>>>>>>> d7fb039d
      "diagnosis": {
        "disease": {
          "id": "ORPHA:71529",
          "label": "Obesity due to melanocortin 4 receptor deficiency"
        },
        "genomicInterpretations": [
          {
            "subjectOrBiosampleId": "18",
            "interpretationStatus": "CONTRIBUTORY",
            "variantInterpretation": {
              "variationDescriptor": {
                "id": "id:A, id:B, id:C",
                "expressions": [
                  {
                    "syntax": "hgvs",
                    "value": "NP_005903.2:p.Arg165Gln"
                  }
                ],
                "allelicState": {
                  "id": "GENO:0000135",
                  "label": "heterozygous"
                }
              }
            }
          }
        ]
      }
    }
  ],
  "metaData": {
    "created": "2023-09-27T00:00:00Z",
<<<<<<< HEAD
    "createdBy": "P. Robinson, MD, D. Danis, PhD, A. Graefe, F. Rehburg",
=======
    "createdBy": "A. Graefe, F. Rehburg",
>>>>>>> d7fb039d
    "resources": [
      {
        "id": "HP",
        "name": "Human Phenotype Ontology",
        "url": "http://www.human-phenotype-ontology.org",
        "version": "2023-06-06",
        "namespacePrefix": "HP",
        "iriPrefix": "http://purl.obolibrary.org/obo/HP_"
      },
      {
        "id": "OMIM",
        "name": "Online Mendelian Inheritance in Man",
        "url": "https://www.omim.org/",
        "version": "2023-09-08",
        "namespacePrefix": "OMIM",
        "iriPrefix": "https://www.omim.org/"
      },
      {
        "id": "ORPHA",
        "name": "Orphanet Rare Disease Ontology",
        "url": "https://www.orpha.net/",
        "version": "2023-09-10",
        "namespacePrefix": "ORPHA",
        "iriPrefix": "https://registry.identifiers.org/registry/orphanet.ordo"
      },
      {
        "id": "NCBITaxon",
        "name": "National Center for Biotechnology Information Taxonomy",
        "url": "https://www.ncbi.nlm.nih.gov/taxonomy",
        "version": "2023-02-21",
        "namespacePrefix": "NCBITaxon",
        "iriPrefix": "http://purl.obolibrary.org/obo/NCBITaxon_"
      },
      {
        "id": "LOINC",
        "name": "Logical Observation Identifiers Names and Codes",
        "url": "https://loinc.org/",
        "version": "2023-08-15",
        "namespacePrefix": "LOINC",
        "iriPrefix": "https://loinc.org/"
      },
      {
        "id": "HGNC",
        "name": "HUGO Gene Nomenclature Committee",
        "url": "https://www.genenames.org/",
        "version": "2023-09-10",
        "namespacePrefix": "HGNC",
        "iriPrefix": "https://www.genenames.org/data/gene-symbol-report/#!/hgnc_id/"
      },
      {
        "id": "GENO",
        "name": "Gene Ontology",
        "url": "https://geneontology.org/",
        "version": "2023-07-27",
        "namespacePrefix": "GENO",
        "iriPrefix": "http://purl.obolibrary.org/obo/GENO_"
      }
    ],
    "phenopacketSchemaVersion": "2.0.2"
  }
}<|MERGE_RESOLUTION|>--- conflicted
+++ resolved
@@ -32,11 +32,7 @@
   ],
   "interpretations": [
     {
-<<<<<<< HEAD
-      "id": "cfef465c-a808-4e15-90eb-247ddd115f8d",
-=======
       "id": "b534fa01-f19d-437d-96d9-d2918d7a5ba4",
->>>>>>> d7fb039d
       "diagnosis": {
         "disease": {
           "id": "ORPHA:71529",
@@ -68,11 +64,7 @@
   ],
   "metaData": {
     "created": "2023-09-27T00:00:00Z",
-<<<<<<< HEAD
-    "createdBy": "P. Robinson, MD, D. Danis, PhD, A. Graefe, F. Rehburg",
-=======
     "createdBy": "A. Graefe, F. Rehburg",
->>>>>>> d7fb039d
     "resources": [
       {
         "id": "HP",
