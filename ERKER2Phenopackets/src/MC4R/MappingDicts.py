from loguru import logger
import configparser

config = configparser.ConfigParser()
try:
    config.read('../../data/config/config.cfg')
    not_recorded = config.get('NoValue', 'recorded')
    logger.trace('Successfully read config file from default location')
except Exception as e1:
    logger.trace(f'Could not find config file in default location. {e1}')
    try:
        logger.trace('Trying to read config file from alternative location')
        config.read('ERKER2Phenopackets/data/config/config.cfg')
        not_recorded = config.get('NoValue', 'recorded')
        logger.trace('Successfully read config file from alternative location')
    except Exception as e2:
        logger.error(f'Could not find config file. {e1} {e2}')
        exit()

sex_map_erker2phenopackets = {
    'sct_248152002': 'FEMALE',
    'sct_248153007': 'MALE',
    'sct_184115007': 'UNKNOWN_SEX',  # Unbestimmt
    'sct_33791000087105': 'OTHER_SEX',  # Divers
}

zygosity_map_erker2phenopackets = {
    'ln_LA6705-3': 'GENO:0000136',  # homozygous
    'ln_LA6706-1': 'GENO:0000135',  # heterozygous
    'ln_LA6707-9': 'GENO:0000134',  # hemizygous
    'ln_LA26217-2': 'GENO:0000402', # compund heterozygous
    'sct_1220561009': 'GENO:0000137',  # unspecified zygosity
}

allele_label_map_erker2phenopackets = {
    'ln_LA6705-3': 'homozygous',
    'ln_LA6706-1': 'heterozygous',
    'ln_LA6707-9': 'hemizygous',
<<<<<<< HEAD
=======
    'ln_LA26217-2': 'compound heterozygous',
>>>>>>> d7fb039d
    'sct_1220561009': 'unspecified zygosity',

}

phenotype_label_map_erker2phenopackets = {
    "HP:0025501": 'Class III obesity',
    "HP:0025500": 'Class II obesity',
    "HP:0025499": 'Class I obesity',
    "HP:0025502": 'Overweight',
    "HP:0001513": 'Obesity',
    "HP:0001507": 'Growth abnormality',
}

phenotype_status_map_erker2phenopackets = {
    "sct_410605003": 'False',
    "sct_723511001": 'True',
    "sct_1220561009": not_recorded
}<|MERGE_RESOLUTION|>--- conflicted
+++ resolved
@@ -36,10 +36,7 @@
     'ln_LA6705-3': 'homozygous',
     'ln_LA6706-1': 'heterozygous',
     'ln_LA6707-9': 'hemizygous',
-<<<<<<< HEAD
-=======
     'ln_LA26217-2': 'compound heterozygous',
->>>>>>> d7fb039d
     'sct_1220561009': 'unspecified zygosity',
 
 }
